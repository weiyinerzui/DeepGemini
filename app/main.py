import os
import sys
from dotenv import load_dotenv

# 加载环境变量
load_dotenv()

from fastapi import FastAPI, Depends, Request
from fastapi.responses import StreamingResponse
from fastapi.middleware.cors import CORSMiddleware
from app.utils.logger import logger
from app.utils.auth import verify_api_key
from app.deepclaude.deepclaude import DeepClaude

app = FastAPI(title="DeepClaude API")

# 从环境变量获取 CORS配置, API 密钥、地址以及模型名称
ALLOW_ORIGINS = os.getenv("ALLOW_ORIGINS", "*")

CLAUDE_API_KEY = os.getenv("CLAUDE_API_KEY")
ENV_CLAUDE_MODEL = os.getenv("CLAUDE_MODEL")
CLAUDE_PROVIDER = os.getenv("CLAUDE_PROVIDER", "anthropic") # Claude模型提供商, 默认为anthropic
CLAUDE_API_URL = os.getenv("CLAUDE_API_URL", "https://api.anthropic.com/v1/messages")

DEEPSEEK_API_KEY = os.getenv("DEEPSEEK_API_KEY")
DEEPSEEK_API_URL = os.getenv("DEEPSEEK_API_URL")
DEEPSEEK_MODEL = os.getenv("DEEPSEEK_MODEL")

IS_ORIGIN_REASONING = os.getenv("IS_ORIGIN_REASONING", "True").lower() == "true"

# CORS设置
allow_origins_list = ALLOW_ORIGINS.split(",") if ALLOW_ORIGINS else [] # 将逗号分隔的字符串转换为列表

app.add_middleware(
    CORSMiddleware,
    allow_origins=allow_origins_list,
    allow_credentials=True,
    allow_methods=["*"],
    allow_headers=["*"],
)

# 创建 DeepClaude 实例, 提出为Global变量
if not DEEPSEEK_API_KEY or not CLAUDE_API_KEY:
    logger.critical("请设置环境变量 CLAUDE_API_KEY 和 DEEPSEEK_API_KEY")
    sys.exit(1)

deep_claude = DeepClaude(
    DEEPSEEK_API_KEY,
    CLAUDE_API_KEY,
    DEEPSEEK_API_URL,
    CLAUDE_API_URL,
    CLAUDE_PROVIDER,
    IS_ORIGIN_REASONING
)

# 验证日志级别
logger.debug("当前日志级别为 DEBUG")
logger.info("开始请求")

@app.get("/", dependencies=[Depends(verify_api_key)])
async def root():
    logger.info("访问了根路径")
    return {"message": "Welcome to DeepClaude API"}

@app.get("/v1/models")
async def list_models():
    """
    获取可用模型列表
    返回格式遵循 OpenAI API 标准
    """
    models = [{
        "id": "deepclaude",
        "object": "model",
        "created": 1677610602,
        "owned_by": "deepclaude",
        "permission": [{
            "id": "modelperm-deepclaude",
            "object": "model_permission",
            "created": 1677610602,
            "allow_create_engine": False,
            "allow_sampling": True,
            "allow_logprobs": True,
            "allow_search_indices": False,
            "allow_view": True,
            "allow_fine_tuning": False,
            "organization": "*",
            "group": None,
            "is_blocking": False
        }],
        "root": "deepclaude",
        "parent": None
    }]
    
    return {"object": "list", "data": models}

@app.post("/v1/chat/completions", dependencies=[Depends(verify_api_key)])
async def chat_completions(request: Request):
    """处理聊天完成请求，支持流式和非流式输出
    
    请求体格式应与 OpenAI API 保持一致，包含：
    - messages: 消息列表
    - model: 模型名称（可选）
    - stream: 是否使用流式输出（可选，默认为 True)
    - temperature: 随机性 (可选)
    - top_p: top_p (可选)
    - presence_penalty: 话题新鲜度（可选）
    - frequency_penalty: 频率惩罚度（可选）
    """

    try:
        # 1. 获取基础信息
        body = await request.json()
        messages = body.get("messages")

        # 获取模型id, 判断是否使用请求体中的模型id, 否则使用环境变量中的模型id
        body_claude_model = body.get("model", "claude-3-5-sonnet-20241022")
        claude_model = ENV_CLAUDE_MODEL if ENV_CLAUDE_MODEL != "" else body_claude_model

        # 2. 获取并验证参数
        model_arg = (
            get_and_validate_params(body)
        )
        stream = model_arg[4]  # 获取 stream 参数

        # 3. 根据 stream 参数返回相应的响应
        if stream:
            return StreamingResponse(
                deep_claude.chat_completions_with_stream(
                    messages=messages,
                    model_arg=model_arg[:4],  # 不传递 stream 参数
                    deepseek_model=DEEPSEEK_MODEL,
                    claude_model=CLAUDE_MODEL
                ),
                media_type="text/event-stream"
            )
        else:
            # 非流式输出
            response = await deep_claude.chat_completions_without_stream(
                messages=messages,
                model_arg=model_arg[:4],  # 不传递 stream 参数
                deepseek_model=DEEPSEEK_MODEL,
<<<<<<< HEAD
                claude_model=claude_model
            ),
            media_type="text/event-stream"
        )
=======
                claude_model=CLAUDE_MODEL
            )
            return response
>>>>>>> 469647f7

    except Exception as e:
        logger.error(f"处理请求时发生错误: {e}")
        return {"error": str(e)}


def get_and_validate_params(body):
    """提取获取和验证请求参数的函数"""
    # TODO: 默认值设定允许自定义
    temperature: float = body.get("temperature", 0.5)
    top_p: float = body.get("top_p", 0.9)
    presence_penalty: float = body.get("presence_penalty", 0.0)
    frequency_penalty: float = body.get("frequency_penalty", 0.0)
    stream: bool = body.get("stream", True)

    if "sonnet" in body.get("model", ""): # Only Sonnet 设定 temperature 必须在 0 到 1 之间
        if not isinstance(temperature, (float)) or temperature < 0.0 or temperature > 1.0:
            raise ValueError("Sonnet 设定 temperature 必须在 0 到 1 之间")

    return (temperature, top_p, presence_penalty, frequency_penalty, stream)<|MERGE_RESOLUTION|>--- conflicted
+++ resolved
@@ -129,7 +129,7 @@
                     messages=messages,
                     model_arg=model_arg[:4],  # 不传递 stream 参数
                     deepseek_model=DEEPSEEK_MODEL,
-                    claude_model=CLAUDE_MODEL
+                    claude_model=cluade_model
                 ),
                 media_type="text/event-stream"
             )
@@ -139,16 +139,9 @@
                 messages=messages,
                 model_arg=model_arg[:4],  # 不传递 stream 参数
                 deepseek_model=DEEPSEEK_MODEL,
-<<<<<<< HEAD
                 claude_model=claude_model
-            ),
-            media_type="text/event-stream"
-        )
-=======
-                claude_model=CLAUDE_MODEL
             )
             return response
->>>>>>> 469647f7
 
     except Exception as e:
         logger.error(f"处理请求时发生错误: {e}")
